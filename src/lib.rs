--- conflicted
+++ resolved
@@ -469,11 +469,7 @@
         C | CCppHeader | Rust | Yacc | ActionScript | ColdFusionScript | Css | Cpp | CUDA |
         CUDAHeader | CSharp | Dart | DeviceTree | Glsl | Go | Jai | Java | JavaScript | Jsx |
         Kotlin | Less | LinkerScript | ObjectiveC | ObjectiveCpp | Qcl | Sass | Scala | Swift |
-<<<<<<< HEAD
-        TypeScript | UnrealScript | Stylus | Qml => c_style,
-=======
-        TypeScript | Tsx | UnrealScript | Stylus => c_style,
->>>>>>> 2079d7e3
+        TypeScript | Tsx | UnrealScript | Stylus | Qml => c_style,
 
         Unrecognized => unreachable!(),
     };
