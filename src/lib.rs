--- conflicted
+++ resolved
@@ -293,13 +293,10 @@
 
     let ext = if file_name_lower.contains("makefile") {
         String::from("makefile")
-<<<<<<< HEAD
     } else if file_name_lower == "dockerfile" {
         String::from("docker")
-=======
     } else if file_name_lower == "cmakelists.txt" {
         String::from("cmake")
->>>>>>> 4c4a16c0
     } else {
         match path.extension() {
             Some(os_str) => os_str.to_str().expect("path to_str").to_lowercase(),
@@ -455,30 +452,17 @@
 
         // TODO(cgag): Well, some architectures use ;, @, |, etc.  Figure out something
         // better?
-<<<<<<< HEAD
-        Assembly => N(Some("#"), Some(("/*", "*/"))),
-        CoffeeScript => N(Some("#"), Some(("###", "###"))),
-        D => N(Some("//"), Some(("/*", "*/"))),
-        Docker => N(Some("#"), None),
-        Forth => N(Some("\\"), Some(("(", ")"))),
-        FSharp => N(Some("//"), Some(("(*", "*)"))),
-        Julia => N(Some("#"), Some(("#=", "=#"))),
-        Lisp => N(Some(";"), Some(("#|", "|#"))),
-        Lean => N(Some("--"), Some(("/-", "-/"))),
-        Lua => N(Some("--"), Some(("--[[", "]]"))),
-=======
         Assembly     => (smallvec!["#"], smallvec![("/*", "*/")]),
         CMake        =>  (smallvec!["#"], smallvec![("#[[", "]]")]),
         CoffeeScript => (smallvec!["#"], smallvec![("###", "###")]),
         D            => (smallvec!["//"], smallvec![("/*", "*/")]),
+        Docker       => (smallvec!["#"], smallvec![]),
         Forth        => (smallvec!["\\"], smallvec![("(", ")")]),
         FSharp       => (smallvec!["//"], smallvec![("(*", "*)")]),
         Julia        => (smallvec!["#"], smallvec![("#=", "=#")]),
         Lisp         => (smallvec![";"], smallvec![("#|", "|#")]),
         Lean         => (smallvec!["--"], smallvec![("/-", "-/")]),
         Lua          => (smallvec!["--"], smallvec![("--[[", "]]")]),
-      
->>>>>>> 4c4a16c0
         // which one is right? = or =pod?
         // Perl => SM("#""=", "=cut"),
         Perl   => (smallvec!["#"], smallvec![("=pod", "=cut")]),
